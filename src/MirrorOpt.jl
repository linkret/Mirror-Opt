using JuMP
using HiGHS  # or GLPK, Cbc, Gurobi, CPLEX

if !isdefined(Main, :CONSTANTS_INCLUDED)
    include("Constants.jl")
    const CONSTANTS_INCLUDED = true
end

# 2D transforms
rot90((x,y)) = (-y, x)
rot(p::Tuple{Int,Int}, k::Int) = k == 0 ? p : rot(rot90(p), k-1)
reflX((x,y)) = (-x, y)   # mirror horizontally
reflY((x,y)) = (x, -y)   # mirror vertically

# Normalize a shape: shift so min x and min y are zero; sort for canonical
function normalize(cells::Vector{Tuple{Int,Int}})
    xs = [x for (x,_) in cells]
    ys = [y for (_,y) in cells]
    dx, dy = minimum(xs), minimum(ys)
    sort!([(x-dx, y-dy) for (x,y) in cells])
end

# Generate all unique rotations and reflections of a base shape
function generate_rotations(base)
    # seen keys are tuples of variable length (one entry per cell)
    seen = Set{Tuple{Vararg{Tuple{Int,Int}}}}()
    outs = Vector{Vector{Tuple{Int,Int}}}()
    # iterate over horizontal and vertical mirror options; normalize dedups
    for mx in (false, true)
        for my in (false, true)
            shape0 = base
            if mx
                shape0 = [reflX(p) for p in shape0]
            end
            if my
                shape0 = [reflY(p) for p in shape0]
            end
            for k in 0:3
                cells = [rot(p, k) for p in shape0]
                norm = normalize(cells)
                key = Tuple(norm)
                if !(key in seen)
                    push!(outs, norm)
                    push!(seen, key)
                end
            end
        end
    end
    return outs
end

# Translate to absolute grid cells with anchor shift (ax, ay)
translate(cells, ax, ay) = [(x+ax, y+ay) for (x,y) in cells]

in_bounds((x,y)) = 1 ≤ x ≤ W && 1 ≤ y ≤ H

# Each edge is identified by (cell, dir), with dir ∈ (:U,:D,:L,:R).
# Compute the set of external edges of a placed shape (grid aligned).
function external_edges(cells::Vector{Tuple{Int,Int}})
    cellset = Set(cells)
    edges = Vector{Tuple{Tuple{Int,Int},Symbol}}()
    for (x,y) in cells
        for (d, (dx,dy)) in DIRS
            nb = (x+dx, y+dy)
            if !(nb in cellset)
                push!(edges, ((x,y), d))
            end
        end
    end

    # Collect all boundary edges per direction, then keep only extremal ones:
    # L: leftmost x (tie: smallest y)
    # R: rightmost x (tie: smallest y)
    # U: topmost (smallest y; tie: smallest x)
    # D: bottommost (largest y; tie: smallest x)
    cands = Dict{Symbol, Vector{Tuple{Tuple{Int,Int},Symbol}}}(
        :L => Tuple{Tuple{Int,Int},Symbol}[],
        :R => Tuple{Tuple{Int,Int},Symbol}[],
        :U => Tuple{Tuple{Int,Int},Symbol}[],
        :D => Tuple{Tuple{Int,Int},Symbol}[],
    )
    for (x,y) in cells
        for (d, (dx,dy)) in DIRS
            nb = (x+dx, y+dy)
            if !(nb in cellset)
                push!(cands[d], ((x,y), d))
            end
        end
    end

    edges = Tuple{Tuple{Int,Int},Symbol}[]

    # Select one candidate per direction based on extremal rule
    if !isempty(cands[:L])
        best = nothing; bx = typemax(Int); by = typemax(Int)
        for e in cands[:L]
            (x,y) = e[1]
            if x < bx || (x == bx && y < by)
                best = e; bx = x; by = y
            end
        end
        push!(edges, best)
    end
    if !isempty(cands[:R])
        best = nothing; bx = -typemax(Int); by = typemax(Int)
        for e in cands[:R]
            (x,y) = e[1]
            if x > bx || (x == bx && y < by)
                best = e; bx = x; by = y
            end
        end
        push!(edges, best)
    end
    if !isempty(cands[:U])
        best = nothing; by = typemax(Int); bx = typemax(Int)
        for e in cands[:U]
            (x,y) = e[1]
            if y < by || (y == by && x < bx)
                best = e; by = y; bx = x
            end
        end
        push!(edges, best)
    end
    if !isempty(cands[:D])
        best = nothing; by = -typemax(Int); bx = typemax(Int)
        for e in cands[:D]
            (x,y) = e[1]
            if y > by || (y == by && x < bx)
                best = e; by = y; bx = x
            end
        end
        push!(edges, best)
    end

    return edges
end

# Reflect a placed shape across the grid line that coincides with a specific edge.
# For an edge at cell (x,y) with :R, the mirror line is x = x + 0.5 (vertical).
function reflect_across_edge(cells::Vector{Tuple{Int,Int}}, edge::Tuple{Tuple{Int,Int},Symbol})
    ((ex,ey), d) = edge
    if d == :L || d == :R
        # vertical mirror line: x = ex ± 0.5
        δ = (d == :R) ? 1 : -1
        return [(2*ex + δ - x, y) for (x,y) in cells]
    else
        # horizontal mirror line: y = ey ± 0.5
        # For :D the mirror line is y = ey + 0.5 (neighbor below), for :U it's y = ey - 0.5
        δ = (d == :D) ? 1 : -1
        return [(x, 2*ey + δ - y) for (x,y) in cells]
    end
end

# Enumerate all uppercase placements (shape rotations and translations)
function enumerate_uppercase_placements()
    # for yy in 1:N
    #     for xx in 1:N
    #         print(A[yy, xx], " ")
    #     end
    #     println()
    # end
    # println()

    ups = Dict{Symbol, Vector{Vector{Tuple{Int,Int}}}}()
    for t in LETTERS
        base = SHAPES[t]
        rots = generate_rotations(base)
        placements = Vector{Vector{Tuple{Int,Int}}}()
        for rshape in rots
            # bounding to keep in the grid (rshape is normalized to min x/y = 0)
            xs = (x for (x,_) in rshape); ys = (y for (_,y) in rshape)
            maxx, maxy = maximum(xs), maximum(ys)
            # Only allow original anchor points (even coordinates) to avoid starting on padded cells
            for ax in 1-N:2:N+N
                for ay in 1-N:2:N+N
                    placed = translate(rshape, ax, ay)  # 1-based grid coords
                    
                    if !all(in_bounds, placed)
                        continue
                    end
                    
                    total_sum = sum(A[y, x] for (x,y) in placed)

                    # if t == :W && (26, 16) in placed && (22, 20) in placed 
                    #     minx = minimum(x for (x,y) in placed)
                    #     miny = minimum(y for (x,y) in placed)
                    #     maxx = maximum(x for (x,y) in placed)
                    #     maxy = maximum(y for (x,y) in placed)
                        
                    #     println("DEBUG: index = $(length(placements))")
                    #     println("DEBUG: placement of W at anchor ($minx,$miny) has total sum $total_sum")
                    #     println("  placed cells: $placed")
                        
                    #     for yy in miny:maxy
                    #        for xx in minx:maxx
                    #             if (xx, yy) in placed
                    #                 print(t, " ")
                    #             else
                    #                 print(A[yy, xx], " ")
                    #             end
                    #         end
                    #         println()
                    #     end
                    # end

                    push!(placements, placed)
                end
            end
        end
        ups[t] = placements
    end
    ups
end

# helper for 8-neighborhood excluding the cell itself
function neighbors8((x,y))
    ((x-1,y-1),(x,y-1),(x+1,y-1),
        (x-1,y),(x+1,y),
        (x-1,y+1),(x,y+1),(x+1,y+1))
end

# Build all valid mirrored-and-touching pairs for each letter
function build_pairs(A, ups)
    # Return:
    # pairs_by_letter::Dict{Symbol, Vector{NamedTuple}} with fields:
    #   cellsU::Vector{Tuple{Int,Int}}, cellsL::Vector{Tuple{Int,Int}}, weight::Int
    pairs = Dict{Symbol, Vector{NamedTuple}}()
    for t in LETTERS
        plist = NamedTuple[]
        # seen keys: pair of variable-length tuples for cu and cl (supports expanded shapes)
        seen = Set{Tuple{Tuple{Vararg{Tuple{Int,Int}}}, Tuple{Vararg{Tuple{Int,Int}}}}}()
        for U in ups[t]
            for e in external_edges(U)
                L = reflect_across_edge(U, e)
                if all(in_bounds, L)
                    cu = sort(U)
                    cl = sort(L)
                    key = (Tuple(cu), Tuple(cl))
                    if !(key in seen)
                        push!(seen, key)
                        # illegal if the mirrored shape shares any cells with the original
                        if !isempty(intersect(Set(cu), Set(cl)))
                            continue
                        end
                        wU = sum(A[y, x] for (x,y) in cu)
                        wL = sum(A[y, x] for (x,y) in cl)
                        total_sum = wU - wL
                        # Check against example solution to mark warm-start pair
                        upch = first(String(t))
                        loch = lowercase(string(upch))[1]
                        matches_example = all(EXAMPLE_SOLUTION[y, x] == upch for (x,y) in cu) &&
                                          all(EXAMPLE_SOLUTION[y, x] == loch for (x,y) in cl)
                        # Heuristic speed-up: skip negative placements
<<<<<<< HEAD
                        if matches_example || total_sum >= 5
=======
                        if total_sum >= 4
>>>>>>> 2ec42abd
                            push!(plist, (cellsU = cu, cellsL = cl, weight = total_sum, is_ws = matches_example))
                        end
                    end
                end
            end
        end
        # Sort plist by descending weight
        plist = sort(plist, by = x -> -x.weight)
        # if !isempty(plist)
        #     max_erase = Int(floor(0.5 * length(plist)))
        #     while max_erase > 0 && plist[end].weight < 5
        #         pop!(plist)
        #         max_erase -= 1
        #     end
        # end
        pairs[t] = plist
    end
    pairs
end

# Build conflicts between pairs of different letters (overlap or 8-neighbor touch)
function build_conflicts(pairs)
    # Flatten to indexable list
    index = Dict{Symbol, Vector{Int}}()
    P = Vector{NamedTuple}()  # each element has fields: t, cells, cellsU, cellsL, weight
    WS = Int[]  # flattened y indices that match the example solution
    for t in LETTERS
        index[t] = Int[]
        for pr in pairs[t]
            push!(index[t], length(P)+1)
            cellsAll = union(Set(pr.cellsU), Set(pr.cellsL)) |> collect
            # store both the combined cells and the original U/L partitions
            push!(P, (t=t, cells=cellsAll, cellsU = pr.cellsU, cellsL = pr.cellsL, weight=pr.weight))
            if hasproperty(pr, :is_ws) && pr.is_ws
                push!(WS, length(P))
            end
        end
    end

    # Build an W x H matrix where each cell contains the list of pair indices
    # that occupy that cell (NO neighbor expansion here)
    occ = [Int[] for x in 1:W, y in 1:H]

    # populate occ with pair indices for the cells they actually occupy
    for (pid, pr) in enumerate(P)
        for c in pr.cells
            if in_bounds(c)
                nx, ny = c
                push!(occ[nx, ny], pid)
            end
        end
    end

    # build conflicts set: overlaps (same cell) and neighbor touches
    conflicts = Set{Tuple{Int,Int}}()

    # overlaps: any two different-letter pairs sharing a cell
    for x in 1:W, y in 1:H
        lst = occ[x,y]
        for i in 1:length(lst), j in (i+1):length(lst)
            p, q = lst[i], lst[j]
            if P[p].t != P[q].t
                push!(conflicts, (min(p,q), max(p,q)))
            end
        end
    end

    # neighbor touches: for each pair, look at neighbors of its occupied cells and conflict with pairs occupying those neighbor cells
    println("DEBUG: checking neighbor touches")

    # prepare per-pair neighbor-cell lists (this is what the caller expects)
    neighcells = [Vector{Tuple{Int,Int}}() for _ in 1:length(P)]

    for (pid, pr) in enumerate(P)
        # compute the outer-edge neighbor cells of the whole shape (unique)
        neighs = Set{Tuple{Int,Int}}()
        for c in union(pr.cellsU, pr.cellsL)
            for nb in neighbors8(c)
                if in_bounds(nb)
                    push!(neighs, nb)
                end
            end
        end
        # remove cells that are actually occupied by the pair to get the "outer edge"
        for c in union(pr.cellsU, pr.cellsL)
            if c in neighs
                delete!(neighs, c)
            end
        end

        # record neighbor cells for this pair (caller uses this)
        neighcells[pid] = collect(neighs)

        # iterate outer neighbors (unique) once and add conflicts with pairs occupying them
        for nb in neighs
            nx, ny = nb
            for q in occ[nx, ny]
                if pid < q && P[pid].t != P[q].t
                    push!(conflicts, (pid, q))
                end
            end
        end
    end

    return P, index, occ, neighcells, WS
end

# Pretty-print a reduced grid (top-left of each 2x2 block) for selected pairs
function print_solution_grid(P::Vector{NamedTuple}, selected::Vector{Int}; title::AbstractString="")
    if !isempty(title)
        println(title)
    end
    if isempty(selected)
        println("(no pairs)")
        return
    end
    grid = fill('.', H, W)
    for i in selected
        up = first(String(P[i].t))
        low = lowercase(string(up))[1]
        for (x,y) in P[i].cellsU
            grid[y,x] = up
        end
        for (x,y) in P[i].cellsL
            grid[y,x] = low
        end
    end
    reduced_h = div(H, 2)
    reduced_w = div(W, 2)
    for ry in 1:reduced_h
        rowchars = Vector{Char}(undef, reduced_w)
        for rx in 1:reduced_w
            srcx = 2*(rx-1) + 1
            srcy = 2*(ry-1) + 1
            rowchars[rx] = grid[srcy, srcx]
        end
        println(join(rowchars))
    end
end

# Greedy pre-selection (in-place): pick k highest-weight pairs of distinct letters without overlaps.
# Assumes pairs[t] is sorted descending by weight. Mutates `pairs` to prune incompatible pairs and
# keep at most one (chosen) pair per selected letter. Returns the flattened indices (over the mutated order)
# of the chosen pairs.
function pick_greedy!(k::Int, pairs::Dict{Symbol, Vector{NamedTuple}})
    chosen_keys = Vector{Tuple{Symbol, Vector{Tuple{Int,Int}}, Vector{Tuple{Int,Int}}}}()
    chosen_letters = Set{Symbol}()
    # blocked contains all cells occupied by chosen pairs AND their 8-neighborhoods
    blocked = Set{Tuple{Int,Int}}()
    pos = Dict{Symbol, Int}(t => 1 for t in LETTERS)  # retained (not used for scoring now)

    neighbors8((x,y)) = ((x-1,y-1),(x,y-1),(x+1,y-1), (x-1,y),(x+1,y), (x-1,y+1),(x,y+1),(x+1,y+1))

    function inflate(pr)
        s = union(pr.cellsU, pr.cellsL)
        # add neighbors
        for (x,y) in collect(s)
            for nb in neighbors8((x,y))
                if in_bounds(nb)
                    push!(s, nb)
                end
            end
        end
        return s
    end

    # Weighted "cells taken" cost: occupied cells count as 1; empty neighbor cells count as 1,
    # but if a neighbor is on the outer edge band (first/last two rows/cols), it counts as 2.
    outer_edge((x,y)) = (x == 1 || x == 2 || x == W-1 || x == W || y == 1 || y == 2 || y == H-1 || y == H)

    function taken_cost(pr)::Int
        occ = union(pr.cellsU, pr.cellsL)
        # neighbors excluding occupied
        nbs = setdiff(inflate(pr), occ)
        cost = length(occ)
        for nb in nbs
            cost += outer_edge(nb) ? 2 : 1
        end
        return cost
    end

    overlaps_blocked = function (pr)
        for c in inflate(pr)
            if c in blocked
                return true
            end
        end
        return false
    end

    is_edge_ok = function (t::Symbol, pr)
        # For letter I, require at least one cell on the matrix edge; else reject for greedy
        #return true # TODO: try both versions
        #if t != :I
        #    return true
        #end
        for (x,y) in union(pr.cellsU, pr.cellsL)
            if x == 1 || x == W || y == 1 || y == H
                return true
            end
        end
        return false
    end

    function best_feasible_for(t::Symbol)
        v = get(pairs, t, NamedTuple[])
        best = nothing
        best_metric = -Inf
        best_weight = -typemax(Int)
        for pr in v
            if !overlaps_blocked(pr) && is_edge_ok(t, pr)
                cells_taken = taken_cost(pr)
                if cells_taken == 0
                    continue
                end
                m = pr.weight / cells_taken
                if m > best_metric || (m == best_metric && pr.weight > best_weight)
                    best_metric = m
                    best_weight = pr.weight
                    best = pr
                end
            end
        end
        return best
    end

    for _ in 1:k
        best_t = nothing
        best_pr = nothing
        best_w = -Inf
        for t in LETTERS
            if t in chosen_letters
                continue
            end
            pr = best_feasible_for(t)
            if pr === nothing
                continue
            end
            m = pr.weight / taken_cost(pr)
            if m > best_w
                best_w = m
                best_t = t
                best_pr = pr
            end
        end
        if best_t === nothing
            break
        end

        push!(chosen_keys, (best_t, best_pr.cellsU, best_pr.cellsL))
        push!(chosen_letters, best_t)
    for c in inflate(best_pr); push!(blocked, c); end

        # Mutate: keep only the chosen for best_t
        pairs[best_t] = [best_pr]
        # For other letters (excluding all already chosen), drop overlapping pairs
    for t in LETTERS
            if t in chosen_letters
                continue
            end
            v = get(pairs, t, NamedTuple[])
            if isempty(v)
                continue
            end
            keep = NamedTuple[]
            for pr in v
        if !overlaps_blocked(pr)
                    push!(keep, pr)
                end
            end
            pairs[t] = keep
            pos[t] = min(get(pos, t, 1), length(keep))
            if pos[t] == 0
                pos[t] = 1
            end
        end
    end

    # Compute flattened indices in the mutated (current) pairs order
    chosen_indices = Int[]
    idx = 0
    for t in LETTERS
        for pr in get(pairs, t, NamedTuple[])
            idx += 1
            for (ct, cu, cl) in chosen_keys
                if t == ct && pr.cellsU == cu && pr.cellsL == cl
                    push!(chosen_indices, idx)
                    break
                end
            end
        end
    end
    return chosen_indices
end

# Build and solve the MILP
function solve_pentomino(A)
    ups   = enumerate_uppercase_placements()
    pairs = build_pairs(A, ups)

    picked = pick_greedy!(2, pairs)

    println("DEBUG: built $(sum(length(pairs[t]) for t in LETTERS)) pairs")
    P, index, occ, neighcells, WS = build_conflicts(pairs)
    println("DEBUG: built occ and neighcells for $(length(P)) pairs")
    println("DEBUG: picked $(picked)")
    println("Picked pairs and their letters:")
    for idx in picked
        println("Index: $idx, Letter: ", P[idx].t)
    end

    # picked = [246, 1096]

    # Sanity and preview: show greedy picks before building the model
    @assert all(p -> 1 ≤ p ≤ length(P), picked) "pick_greedy! returned out-of-range indices"
    if !isempty(picked)
        start_score = sum(P[i].weight for i in picked)
        println("Greedy preview (k=$(length(picked))) — starting sum = ", start_score)
        print_solution_grid(P, picked)
    end

    # If no pairs were generated, return early (no model to build)
    if length(P) == 0
        println("WARNING: no candidate pairs; skipping model build")
        return :NO_PAIRS, NaN, P, Int[]
    end

    # Build and solve model inside try/catch to avoid throwing when solver/setup fails
    status = :ERROR
    obj = NaN
    chosen = Int[]
    try
        model = Model(HiGHS.Optimizer)  # or GLPK.Optimizer / Cbc.Optimizer / Gurobi.Optimizer
        # set_optimizer_attribute(model, "time_limit", 120.0)  # 2-minute time limit
        # set_silent(model)

    @variable(model, y[1:length(P)], Bin)

    # Fix greedy-picked pairs (do not use start values)
    for p in picked
        @constraint(model, y[p] == 1)
    end

    # at most one pair per letter (disallow any skipping)
    for t in LETTERS
        ids = index[t]
        if !isempty(ids)
            @constraint(model, sum(y[i] for i in ids) == 1)
        end
    end

<<<<<<< HEAD
=======
    for xi in 2:2:W-1, yi in 2:2:H-1
        clique = Int[]
        # include pairs that occupy this cell
        append!(clique, occ[xi, yi])
        # include pairs that occupy any neighbor cell
        for (nx,ny) in neighbors8((xi,yi))
            if 1 ≤ nx ≤ W && 1 ≤ ny ≤ H
                append!(clique, occ[nx, ny])
            end
        end
        clique = unique(clique)
        # remove same-letter duplicates? Not needed; ≤1 already enforces across all letters.
        if length(clique) > 1
            @constraint(model, sum(y[i] for i in clique) ≤ 1)
        end
    end

>>>>>>> 2ec42abd
    # no overlap is already implied by the conflicts set built from overlap;
    # but adding cell-wise ≤1 can strengthen. Build once:
    # (Optional) Build cell-wise cap tightening:
    # ...

    # Enforce non-overlap by cell-wise constraints using occ (only occupied cells)
    # Deduplicate indices per cell, avoid shadowing JuMP variable `y` by using xi, yi.
    for xi in 1:W, yi in 1:H
        ids = unique(occ[xi, yi])
        if length(ids) > 1
            @constraint(model, sum(y[i] for i in ids) ≤ 1)
        end
    end

    # Grouped neighborhood constraints for every other cell (2,2), (2,4), ...
    # For each grid cell (i,j) with step 2, gather occ[] indices from the
    # 3x3 neighborhood centered at (i,j) and require at most one selected pair
    # among all pairs occupying those neighbor cells.
    # for i in 2:2:W-1, j in 2:2:H-1
    #     ids = Int[]
    #     for dx in -1:1, dy in -1:1
    #         nx, ny = i + dx, j + dy
    #         if 1 ≤ nx ≤ W && 1 ≤ ny ≤ H
    #             append!(ids, occ[nx, ny])
    #         end
    #     end
    #     ids = unique(ids)
    #     if !isempty(ids)
    #         @constraint(model, sum(y[k] for k in ids) ≤ 1)
    #     end
    # end

    # For each pair, build a compact constraint that forbids selecting that pair
    # together with any pair occupying its neighbor cells. This reduces the number
    # of constraints compared to enumerating all pairwise conflicts.
    for pid in eachindex(P)
        # gather unique neighbor pair indices from occ at the neighbor cells
        qs = Int[]
        for nb in neighcells[pid]
            nx, ny = nb
            append!(qs, occ[nx, ny])
        end
        qs = unique(qs)
        # remove self and same-letter pairs
        filter!(q -> q != pid && P[q].t != P[pid].t, qs)
        M = min(6, length(qs)) # 6 "should" be 12, but let's be real ain't nobody putting 12 Pentaminoes that close together
        if !isempty(qs)
<<<<<<< HEAD
            @constraint(model, 6 * y[pid] + sum(y[q] for q in qs) ≤ 6)
=======
            @constraint(model, sum(y[q] for q in qs) ≤ M * (1 - y[pid]))
>>>>>>> 2ec42abd
        end
    end

        @objective(model, Max, sum(P[i].weight * y[i] for i in 1:length(P)))

        # Warm start using pairs that exactly match EXAMPLE_SOLUTION
        if !isempty(WS)
            for i in 1:length(P)
                set_start_value(y[i], 0)
            end
            for pid in WS
                set_start_value(y[pid], 1)
            end
            println("Warm start with ", length(WS), " letters; nominal score = ", sum(P[i].weight for i in WS))
        end

        optimize!(model)

        status = termination_status(model)
        # Safely attempt to read objective and variable values; handle cases with no solution
        try
            obj    = objective_value(model)
            chosen = findall(i -> value(y[i]) > 0.5, 1:length(P))
        catch _err
            obj = NaN
            chosen = Int[]
        end
    catch err
        # Log and return a safe failure result instead of throwing
        println("ERROR: building or solving model failed: ", err)
        return :ERROR, NaN, P, Int[]
    end
    return status, obj, P, chosen
end

# Simple runner when executing this file

function run()
    status, best, P, chosen = solve_pentomino(A)
    println("status: ", status)
    println("objective: ", best)
    println("selected pairs: ", length(chosen))
    if !isempty(chosen)
        println("solution grid (reduced):")
        print_solution_grid(P, chosen)
    end
end

return 0<|MERGE_RESOLUTION|>--- conflicted
+++ resolved
@@ -251,11 +251,7 @@
                         matches_example = all(EXAMPLE_SOLUTION[y, x] == upch for (x,y) in cu) &&
                                           all(EXAMPLE_SOLUTION[y, x] == loch for (x,y) in cl)
                         # Heuristic speed-up: skip negative placements
-<<<<<<< HEAD
                         if matches_example || total_sum >= 5
-=======
-                        if total_sum >= 4
->>>>>>> 2ec42abd
                             push!(plist, (cellsU = cu, cellsL = cl, weight = total_sum, is_ws = matches_example))
                         end
                     end
@@ -607,26 +603,6 @@
         end
     end
 
-<<<<<<< HEAD
-=======
-    for xi in 2:2:W-1, yi in 2:2:H-1
-        clique = Int[]
-        # include pairs that occupy this cell
-        append!(clique, occ[xi, yi])
-        # include pairs that occupy any neighbor cell
-        for (nx,ny) in neighbors8((xi,yi))
-            if 1 ≤ nx ≤ W && 1 ≤ ny ≤ H
-                append!(clique, occ[nx, ny])
-            end
-        end
-        clique = unique(clique)
-        # remove same-letter duplicates? Not needed; ≤1 already enforces across all letters.
-        if length(clique) > 1
-            @constraint(model, sum(y[i] for i in clique) ≤ 1)
-        end
-    end
-
->>>>>>> 2ec42abd
     # no overlap is already implied by the conflicts set built from overlap;
     # but adding cell-wise ≤1 can strengthen. Build once:
     # (Optional) Build cell-wise cap tightening:
@@ -674,11 +650,7 @@
         filter!(q -> q != pid && P[q].t != P[pid].t, qs)
         M = min(6, length(qs)) # 6 "should" be 12, but let's be real ain't nobody putting 12 Pentaminoes that close together
         if !isempty(qs)
-<<<<<<< HEAD
-            @constraint(model, 6 * y[pid] + sum(y[q] for q in qs) ≤ 6)
-=======
             @constraint(model, sum(y[q] for q in qs) ≤ M * (1 - y[pid]))
->>>>>>> 2ec42abd
         end
     end
 
